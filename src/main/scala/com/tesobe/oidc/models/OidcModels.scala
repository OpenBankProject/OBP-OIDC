--- conflicted
+++ resolved
@@ -112,7 +112,6 @@
 
 // OIDC Client Registration
 case class OidcClient(
-<<<<<<< HEAD
   client_id: String,
   client_secret: Option[String] = None,
   client_name: String,
@@ -123,17 +122,7 @@
   scopes: List[String] = List("openid", "profile", "email"),
   token_endpoint_auth_method: String = "client_secret_post",
   created_at: Option[String] = None
-=======
-    client_id: String,
-    client_secret: Option[String] = None,
-    client_name: String,
-    redirect_uris: List[String],
-    grant_types: List[String] = List("authorization_code"),
-    response_types: List[String] = List("code"),
-    scopes: List[String] = List("openid", "profile", "email"),
-    token_endpoint_auth_method: String = "client_secret_post",
-    created_at: Option[String] = None
->>>>>>> eeb1a394
+
 )
 
 object OidcClient {
