--- conflicted
+++ resolved
@@ -250,16 +250,12 @@
                        |<li><strong>Authorization Code Lifetime:</strong> ${config.codeExpirationSeconds} seconds (${config.codeExpirationSeconds / 60} minutes)</li>
                        |<li><strong>Refresh Token Lifetime:</strong> ${config.tokenExpirationSeconds * 720} seconds (~${config.tokenExpirationSeconds * 720 / 86400} days)</li>
                        |</ul>
-<<<<<<< HEAD
-=======
                        |<h2>SQL Views:</h2>
                        |<ul>
                        |<li><code>v_oidc_users</code> - User authentication (read-only)</li>
                        |<li><code>v_oidc_clients</code> - Client validation (read-only)</li>
                        |<li><code>v_oidc_admin_clients</code> - Client management (read-write)</li>
                        |</ul>
-                       |$appsSection
->>>>>>> 47b36c17
                        |<h2>OIDC Endpoints:</h2>
                        |<ul>
                        |<li><a href="/obp-oidc/.well-known/openid-configuration">Discovery Configuration</a> - OpenID Connect metadata</li>
